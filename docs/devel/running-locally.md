--- conflicted
+++ resolved
@@ -176,18 +176,6 @@
 #### The pods fail to connect to the services by host names
 
 To start the DNS service, you need to set the following variables:
-<<<<<<< HEAD
-
-```sh
-KUBE_ENABLE_CLUSTER_DNS=true
-KUBE_DNS_SERVER_IP="10.0.0.10"
-KUBE_DNS_DOMAIN="cluster.local"
-KUBE_DNS_REPLICAS=1
-```
-
-To know more on DNS service you can look [here](http://issue.k8s.io/6667). Related documents can be found [here](../../cluster/addons/dns/#how-do-i-configure-it)
-=======
->>>>>>> 341f09a1
 
 ```sh
 KUBE_ENABLE_CLUSTER_DNS=true
