/*
Copyright 2015 The Kubernetes Authors.

Licensed under the Apache License, Version 2.0 (the "License");
you may not use this file except in compliance with the License.
You may obtain a copy of the License at

    http://www.apache.org/licenses/LICENSE-2.0

Unless required by applicable law or agreed to in writing, software
distributed under the License is distributed on an "AS IS" BASIS,
WITHOUT WARRANTIES OR CONDITIONS OF ANY KIND, either express or implied.
See the License for the specific language governing permissions and
limitations under the License.
*/

package kubelet

import (
	"fmt"
	"net"
	"net/http"
	"net/url"
	"os"
	"path"
	"sort"
	"strings"
	"sync"
	"sync/atomic"
	"time"

	"github.com/golang/glog"
	cadvisorapi "github.com/google/cadvisor/info/v1"
	"k8s.io/kubernetes/pkg/api"
	"k8s.io/kubernetes/pkg/api/resource"
	"k8s.io/kubernetes/pkg/api/v1"
	"k8s.io/kubernetes/pkg/apis/componentconfig"
	componentconfigv1alpha1 "k8s.io/kubernetes/pkg/apis/componentconfig/v1alpha1"
	"k8s.io/kubernetes/pkg/client/cache"
	clientset "k8s.io/kubernetes/pkg/client/clientset_generated/clientset"
	"k8s.io/kubernetes/pkg/client/record"
	"k8s.io/kubernetes/pkg/cloudprovider"
	"k8s.io/kubernetes/pkg/fields"
	internalapi "k8s.io/kubernetes/pkg/kubelet/api"
	"k8s.io/kubernetes/pkg/kubelet/cadvisor"
	"k8s.io/kubernetes/pkg/kubelet/cm"
	"k8s.io/kubernetes/pkg/kubelet/config"
	kubecontainer "k8s.io/kubernetes/pkg/kubelet/container"
	"k8s.io/kubernetes/pkg/kubelet/dockershim"
	dockerremote "k8s.io/kubernetes/pkg/kubelet/dockershim/remote"
	"k8s.io/kubernetes/pkg/kubelet/dockertools"
	"k8s.io/kubernetes/pkg/kubelet/events"
	"k8s.io/kubernetes/pkg/kubelet/eviction"
	"k8s.io/kubernetes/pkg/kubelet/images"
	"k8s.io/kubernetes/pkg/kubelet/kuberuntime"
	"k8s.io/kubernetes/pkg/kubelet/lifecycle"
	"k8s.io/kubernetes/pkg/kubelet/metrics"
	"k8s.io/kubernetes/pkg/kubelet/network"
	"k8s.io/kubernetes/pkg/kubelet/pleg"
	kubepod "k8s.io/kubernetes/pkg/kubelet/pod"
	"k8s.io/kubernetes/pkg/kubelet/prober"
	proberesults "k8s.io/kubernetes/pkg/kubelet/prober/results"
	"k8s.io/kubernetes/pkg/kubelet/remote"
	"k8s.io/kubernetes/pkg/kubelet/rkt"
	"k8s.io/kubernetes/pkg/kubelet/server"
	"k8s.io/kubernetes/pkg/kubelet/server/stats"
	"k8s.io/kubernetes/pkg/kubelet/server/streaming"
	"k8s.io/kubernetes/pkg/kubelet/status"
	"k8s.io/kubernetes/pkg/kubelet/sysctl"
	kubetypes "k8s.io/kubernetes/pkg/kubelet/types"
	"k8s.io/kubernetes/pkg/kubelet/util/format"
	"k8s.io/kubernetes/pkg/kubelet/util/queue"
	"k8s.io/kubernetes/pkg/kubelet/util/sliceutils"
	"k8s.io/kubernetes/pkg/kubelet/volumemanager"
	"k8s.io/kubernetes/pkg/labels"
	"k8s.io/kubernetes/pkg/security/apparmor"
	"k8s.io/kubernetes/pkg/types"
	"k8s.io/kubernetes/pkg/util/bandwidth"
	"k8s.io/kubernetes/pkg/util/clock"
	utilconfig "k8s.io/kubernetes/pkg/util/config"
	utildbus "k8s.io/kubernetes/pkg/util/dbus"
	utilexec "k8s.io/kubernetes/pkg/util/exec"
	"k8s.io/kubernetes/pkg/util/flowcontrol"
	"k8s.io/kubernetes/pkg/util/integer"
	kubeio "k8s.io/kubernetes/pkg/util/io"
	utilipt "k8s.io/kubernetes/pkg/util/iptables"
	"k8s.io/kubernetes/pkg/util/mount"
	nodeutil "k8s.io/kubernetes/pkg/util/node"
	"k8s.io/kubernetes/pkg/util/oom"
	"k8s.io/kubernetes/pkg/util/procfs"
	utilruntime "k8s.io/kubernetes/pkg/util/runtime"
	"k8s.io/kubernetes/pkg/util/sets"
	"k8s.io/kubernetes/pkg/util/wait"
	"k8s.io/kubernetes/pkg/volume"
	"k8s.io/kubernetes/plugin/pkg/scheduler/algorithm/predicates"
)

const (
	// Max amount of time to wait for the container runtime to come up.
	maxWaitForContainerRuntime = 30 * time.Second

	// nodeStatusUpdateRetry specifies how many times kubelet retries when posting node status failed.
	nodeStatusUpdateRetry = 5

	// Location of container logs.
	ContainerLogsDir = "/var/log/containers"

	// max backoff period, exported for the e2e test
	MaxContainerBackOff = 300 * time.Second

	// Capacity of the channel for storing pods to kill. A small number should
	// suffice because a goroutine is dedicated to check the channel and does
	// not block on anything else.
	podKillingChannelCapacity = 50

	// Period for performing global cleanup tasks.
	housekeepingPeriod = time.Second * 2

	// Period for performing eviction monitoring.
	// TODO ensure this is in sync with internal cadvisor housekeeping.
	evictionMonitoringPeriod = time.Second * 10

	// The path in containers' filesystems where the hosts file is mounted.
	etcHostsPath = "/etc/hosts"

	// Capacity of the channel for receiving pod lifecycle events. This number
	// is a bit arbitrary and may be adjusted in the future.
	plegChannelCapacity = 1000

	// Generic PLEG relies on relisting for discovering container events.
	// A longer period means that kubelet will take longer to detect container
	// changes and to update pod status. On the other hand, a shorter period
	// will cause more frequent relisting (e.g., container runtime operations),
	// leading to higher cpu usage.
	// Note that even though we set the period to 1s, the relisting itself can
	// take more than 1s to finish if the container runtime responds slowly
	// and/or when there are many container changes in one cycle.
	plegRelistPeriod = time.Second * 1

	// backOffPeriod is the period to back off when pod syncing results in an
	// error. It is also used as the base period for the exponential backoff
	// container restarts and image pulls.
	backOffPeriod = time.Second * 10

	// Period for performing container garbage collection.
	ContainerGCPeriod = time.Minute
	// Period for performing image garbage collection.
	ImageGCPeriod = 5 * time.Minute

	// Minimum number of dead containers to keep in a pod
	minDeadContainerInPod = 1
)

// SyncHandler is an interface implemented by Kubelet, for testability
type SyncHandler interface {
	HandlePodAdditions(pods []*v1.Pod)
	HandlePodUpdates(pods []*v1.Pod)
	HandlePodRemoves(pods []*v1.Pod)
	HandlePodReconcile(pods []*v1.Pod)
	HandlePodSyncs(pods []*v1.Pod)
	HandlePodCleanups() error
}

// Option is a functional option type for Kubelet
type Option func(*Kubelet)

// bootstrapping interface for kubelet, targets the initialization protocol
//kubelet如何进行自举?这个接口负责的是启动kubelet?
//这是kubelet对象实现的接口
type KubeletBootstrap interface {
	GetConfiguration() componentconfig.KubeletConfiguration
	BirthCry()
	StartGarbageCollection()
	ListenAndServe(address net.IP, port uint, tlsOptions *server.TLSOptions, auth server.AuthInterface, enableDebuggingHandlers bool)
	ListenAndServeReadOnly(address net.IP, port uint)
	Run(<-chan kubetypes.PodUpdate)
	RunOnce(<-chan kubetypes.PodUpdate) ([]RunPodResult, error) ///??kublet在哪里实现了这个方法?在当前包的runonce.go中实现了.
}

// create and initialize a Kubelet instance
//返回一个Interface??这个函数是构建了kubelet对象,kubelet对象实现了这个接口
type KubeletBuilder func(kubeCfg *componentconfig.KubeletConfiguration, kubeDeps *KubeletDeps, standaloneMode bool) (KubeletBootstrap, error)

// KubeletDeps is a bin for things we might consider "injected注入的 dependencies" -- objects constructed
// at runtime that are necessary for running the Kubelet. This is a temporary solution for grouping
// these objects while we figure out a more comprehensive dependency injection story for the Kubelet.
//kubelet依赖的其他组件?这个是什么情况下如何使用? kubelet二进制程序默认该项为nil.但后面检测到为nil时,通过cmd/kubelet/app/server.go中额UnsecuredKubeletDeps创建了新的kubedeps对象
type KubeletDeps struct {
	// TODO(mtaufen): KubeletBuilder:
	//                Mesos currently uses this as a hook to let them make their own call to
	//                let them wrap the KubeletBootstrap that CreateAndInitKubelet returns with
	//                their own KubeletBootstrap. It's a useful hook. I need to think about what
	//                a nice home for it would be. There seems to be a trend, between this and
	//                the Options fields below, of providing hooks where you can add extra functionality
	//                to the Kubelet for your solution. Maybe we should centralize these sorts of things?
	Builder KubeletBuilder //描述如何创建Kubelet对象,如果没有指定,则会使用CreateAndInitKubelet来构建Kubelet对象

	// TODO(mtaufen): ContainerRuntimeOptions and Options:
	//                Arrays of functions that can do arbitrary things to the Kubelet and the Runtime
	//                seem like a difficult path to trace when it's time to debug something.
	//                I'm leaving these fields here for now, but there is likely an easier-to-follow
	//                way to support their intended use cases. E.g. ContainerRuntimeOptions
	//                is used by Mesos to set an environment variable in containers which has
	//                some connection to their container GC. It seems that Mesos intends to use
	//                Options to add additional node conditions that are updated as part of the
	//                Kubelet lifecycle (see https://github.com/kubernetes/kubernetes/pull/21521).
	//                We should think about providing more explicit ways of doing these things.
	ContainerRuntimeOptions []kubecontainer.Option
	Options                 []Option

	// Injected Dependencies
	Auth              server.AuthInterface
	CAdvisorInterface cadvisor.Interface
	Cloud             cloudprovider.Interface
	ContainerManager  cm.ContainerManager
	DockerClient      dockertools.DockerInterface
	EventClient       *clientset.Clientset
	//k8s的客户端
	KubeClient     *clientset.Clientset
	Mounter        mount.Interface
	NetworkPlugins []network.NetworkPlugin
	OOMAdjuster    *oom.OOMAdjuster
	OSInterface    kubecontainer.OSInterface
	PodConfig      *config.PodConfig
	Recorder       record.EventRecorder
	Writer         kubeio.Writer
	VolumePlugins  []volume.VolumePlugin
	TLSOptions     *server.TLSOptions
}

// makePodSourceConfig creates a config.PodConfig from the given
// KubeletConfiguration or returns an error.
//这个Pod配置做什么用的?
func makePodSourceConfig(kubeCfg *componentconfig.KubeletConfiguration, kubeDeps *KubeletDeps, nodeName types.NodeName) (*config.PodConfig, error) {
	manifestURLHeader := make(http.Header)
	if kubeCfg.ManifestURLHeader != "" {
		pieces := strings.Split(kubeCfg.ManifestURLHeader, ":")
		if len(pieces) != 2 {
			return nil, fmt.Errorf("manifest-url-header must have a single ':' key-value separator, got %q", kubeCfg.ManifestURLHeader)
		}
		manifestURLHeader.Set(pieces[0], pieces[1])
	}

	// source of all configuration
	cfg := config.NewPodConfig(config.PodConfigNotificationIncremental, kubeDeps.Recorder)

	// define file config source
	if kubeCfg.PodManifestPath != "" {
		glog.Infof("Adding manifest file: %v", kubeCfg.PodManifestPath)
		config.NewSourceFile(kubeCfg.PodManifestPath, nodeName, kubeCfg.FileCheckFrequency.Duration, cfg.Channel(kubetypes.FileSource))
	}

	// define url config source
	if kubeCfg.ManifestURL != "" {
		glog.Infof("Adding manifest url %q with HTTP header %v", kubeCfg.ManifestURL, manifestURLHeader)
		config.NewSourceURL(kubeCfg.ManifestURL, manifestURLHeader, nodeName, kubeCfg.HTTPCheckFrequency.Duration, cfg.Channel(kubetypes.HTTPSource))
	}
	if kubeDeps.KubeClient != nil {
		glog.Infof("Watching apiserver")
		config.NewSourceApiserver(kubeDeps.KubeClient, nodeName, cfg.Channel(kubetypes.ApiserverSource))
	}
	return cfg, nil
}

func getRuntimeAndImageServices(config *componentconfig.KubeletConfiguration) (internalapi.RuntimeService, internalapi.ImageManagerService, error) {
	//远程镜像服务?
	rs, err := remote.NewRemoteRuntimeService(config.RemoteRuntimeEndpoint, config.RuntimeRequestTimeout.Duration)
	if err != nil {
		return nil, nil, err
	}
	is, err := remote.NewRemoteImageService(config.RemoteImageEndpoint, config.RuntimeRequestTimeout.Duration)
	if err != nil {
		return nil, nil, err
	}
	return rs, is, err
}

// NewMainKubelet instantiates a new Kubelet object along with all the required internal modules.
// No initialization of Kubelet and its modules should happen here.
func NewMainKubelet(kubeCfg *componentconfig.KubeletConfiguration, kubeDeps *KubeletDeps, standaloneMode bool) (*Kubelet, error) {
	if kubeCfg.RootDirectory == "" {
		return nil, fmt.Errorf("invalid root directory %q", kubeCfg.RootDirectory)
	}
	if kubeCfg.SyncFrequency.Duration <= 0 {
		return nil, fmt.Errorf("invalid sync frequency %d", kubeCfg.SyncFrequency.Duration)
	}

	if kubeCfg.MakeIPTablesUtilChains {
		if kubeCfg.IPTablesMasqueradeBit > 31 || kubeCfg.IPTablesMasqueradeBit < 0 {
			return nil, fmt.Errorf("iptables-masquerade-bit is not valid. Must be within [0, 31]")
		}
		if kubeCfg.IPTablesDropBit > 31 || kubeCfg.IPTablesDropBit < 0 {
			return nil, fmt.Errorf("iptables-drop-bit is not valid. Must be within [0, 31]")
		}
		if kubeCfg.IPTablesDropBit == kubeCfg.IPTablesMasqueradeBit {
			return nil, fmt.Errorf("iptables-masquerade-bit and iptables-drop-bit must be different")
		}
	}

	//通过uname -n来获取主机名
	hostname := nodeutil.GetHostname(kubeCfg.HostnameOverride)
	// Query the cloud provider for our node name, default to hostname
	nodeName := types.NodeName(hostname)
	//这个云实例有什么作用?
	if kubeDeps.Cloud != nil {
		var err error
		instances, ok := kubeDeps.Cloud.Instances()
		if !ok {
			return nil, fmt.Errorf("failed to get instances from cloud provider")
		}

		nodeName, err = instances.CurrentNodeName(hostname)
		if err != nil {
			return nil, fmt.Errorf("error fetching current instance name from cloud provider: %v", err)
		}

		glog.V(2).Infof("cloud provider determined current node name to be %s", nodeName)
	}

	// TODO: KubeletDeps.KubeClient should be a client interface, but client interface misses certain methods
	// used by kubelet. Since NewMainKubelet expects a client interface, we need to make sure we are not passing
	// a nil pointer to it when what we really want is a nil interface.
	//这个kubeClient用于和k8s server进行通信
	var kubeClient clientset.Interface
	if kubeDeps.KubeClient != nil {
		kubeClient = kubeDeps.KubeClient
		// TODO: remove this when we've refactored kubelet to only use clientset.
	}

	//??这个PodConfig有什么作用?
	if kubeDeps.PodConfig == nil {
		var err error
		kubeDeps.PodConfig, err = makePodSourceConfig(kubeCfg, kubeDeps, nodeName)
		if err != nil {
			return nil, err
		}
	}

	//用于管理容器如何进行回收
	containerGCPolicy := kubecontainer.ContainerGCPolicy{
		MinAge:             kubeCfg.MinimumGCAge.Duration,
		MaxPerPodContainer: int(kubeCfg.MaxPerPodContainerCount),
		MaxContainers:      int(kubeCfg.MaxContainerCount),
	}

	//kubelet的服务端口?
	daemonEndpoints := &v1.NodeDaemonEndpoints{
		KubeletEndpoint: v1.DaemonEndpoint{Port: kubeCfg.Port},
	}

	//容器镜像回收策略
	imageGCPolicy := images.ImageGCPolicy{
		MinAge:               kubeCfg.ImageMinimumGCAge.Duration,
		HighThresholdPercent: int(kubeCfg.ImageGCHighThresholdPercent),
		LowThresholdPercent:  int(kubeCfg.ImageGCLowThresholdPercent),
	}

	//指定硬盘空间策略
	diskSpacePolicy := DiskSpacePolicy{
		DockerFreeDiskMB: int(kubeCfg.LowDiskSpaceThresholdMB),
		RootFreeDiskMB:   int(kubeCfg.LowDiskSpaceThresholdMB),
	}

	//回收pod资源,下面的EvictHard/EvicionSoft..等参数都有kubelet的启动参数提供
	thresholds, err := eviction.ParseThresholdConfig(kubeCfg.EvictionHard, kubeCfg.EvictionSoft, kubeCfg.EvictionSoftGracePeriod, kubeCfg.EvictionMinimumReclaim)
	if err != nil {
		return nil, err
	}
	//回收配置
	evictionConfig := eviction.Config{
		PressureTransitionPeriod: kubeCfg.EvictionPressureTransitionPeriod.Duration, //由kubelet的启动参数--eviction-pressure-transition-period 提供
		MaxPodGracePeriodSeconds: int64(kubeCfg.EvictionMaxPodGracePeriod),          //有kubelet的启动参数--eviction-max-pod-grace-period提供
		Thresholds:               thresholds,
		KernelMemcgNotification:  kubeCfg.ExperimentalKernelMemcgNotification, //由kubelet的启动参数--experimental-kernel-memcg-notification提供
	}

	//用于记录kubelet和非kubelet组件保留的资源数量,达到了资源上限,将会做什么样的处理?
	reservation, err := ParseReservation(kubeCfg.KubeReserved, kubeCfg.SystemReserved)
	if err != nil {
		return nil, err
	}

	//指定容器处理时的控制器,CROI/docker/rkt,所作的处理都不一样
	var dockerExecHandler dockertools.ExecHandler
	switch kubeCfg.DockerExecHandlerName {
	case "native":
		dockerExecHandler = &dockertools.NativeExecHandler{}
	case "nsenter":
		dockerExecHandler = &dockertools.NsenterExecHandler{}
	default:
		glog.Warningf("Unknown Docker exec handler %q; defaulting to native", kubeCfg.DockerExecHandlerName)
		dockerExecHandler = &dockertools.NativeExecHandler{}
	}

	//??服务存储?访问apiserverz中的services资源
	//如果kubeClient为空?那么是那么是如何获取service资源的?
	//如果没有配置apiserver参数(standalone模式?),或者创建k8sclient失败时,才会导致kubeClient为nil
	serviceStore := cache.NewIndexer(cache.MetaNamespaceKeyFunc, cache.Indexers{cache.NamespaceIndex: cache.MetaNamespaceIndexFunc})
	if kubeClient != nil {
		serviceLW := cache.NewListWatchFromClient(kubeClient.Core().RESTClient(), "services", v1.NamespaceAll, fields.Everything())
		//创建一个反射器,一但监控的资源改变,立即更改当前的数据
		cache.NewReflector(serviceLW, &v1.Service{}, serviceStore, 0).Run()
	}
	serviceLister := &cache.StoreToServiceLister{Indexer: serviceStore}

	//获取当前节点在apiserver中节点信息
	nodeStore := cache.NewStore(cache.MetaNamespaceKeyFunc)
	if kubeClient != nil {
		fieldSelector := fields.Set{api.ObjectNameField: string(nodeName)}.AsSelector()
		nodeLW := cache.NewListWatchFromClient(kubeClient.Core().RESTClient(), "nodes", v1.NamespaceAll, fieldSelector)
		cache.NewReflector(nodeLW, &v1.Node{}, nodeStore, 0).Run()
	}
	nodeLister := &cache.StoreToNodeLister{Store: nodeStore}
	nodeInfo := &predicates.CachedNodeInfo{StoreToNodeLister: nodeLister}

	// TODO: get the real node object of ourself,
	// and use the real node name and UID.
	// TODO: what is namespace for node?
	//??这里的作用?节点有命名空间?
	nodeRef := &v1.ObjectReference{
		Kind:      "Node",
		Name:      string(nodeName),
		UID:       types.UID(nodeName),
		Namespace: "",
	}

	//用于管理硬盘空间,
	diskSpaceManager, err := newDiskSpaceManager(kubeDeps.CAdvisorInterface, diskSpacePolicy)
	if err != nil {
		return nil, fmt.Errorf("failed to initialize disk manager: %v", err)
	}
	//管理容器的引用计数,这个引用计数有什么作用?会对Pod造成什么样的影响
	containerRefManager := kubecontainer.NewRefManager()

	//监控什么的OOM
	oomWatcher := NewOOMWatcher(kubeDeps.CAdvisorInterface, kubeDeps.Recorder)

	klet := &Kubelet{
		hostname:            hostname,
		nodeName:            nodeName,
		dockerClient:        kubeDeps.DockerClient,
		kubeClient:          kubeClient,
		rootDirectory:       kubeCfg.RootDirectory,
		resyncInterval:      kubeCfg.SyncFrequency.Duration,
		containerRefManager: containerRefManager,
		httpClient:          &http.Client{},
		sourcesReady:        config.NewSourcesReady(kubeDeps.PodConfig.SeenAllSources),
		registerNode:        kubeCfg.RegisterNode,
		registerSchedulable: kubeCfg.RegisterSchedulable,
		standaloneMode:      standaloneMode,
		clusterDomain:       kubeCfg.ClusterDomain,
		//这个DNS?
		clusterDNS:                     net.ParseIP(kubeCfg.ClusterDNS),
		serviceLister:                  serviceLister,
		nodeLister:                     nodeLister,
		nodeInfo:                       nodeInfo,
		masterServiceNamespace:         kubeCfg.MasterServiceNamespace,
		streamingConnectionIdleTimeout: kubeCfg.StreamingConnectionIdleTimeout.Duration,
		recorder:                       kubeDeps.Recorder,
		cadvisor:                       kubeDeps.CAdvisorInterface,
		diskSpaceManager:               diskSpaceManager,
		cloud:                          kubeDeps.Cloud,
		autoDetectCloudProvider:   (componentconfigv1alpha1.AutoDetectCloudProvider == kubeCfg.CloudProvider),
		nodeRef:                   nodeRef, //当前节点在apiserver数据?
		nodeLabels:                kubeCfg.NodeLabels,
		nodeStatusUpdateFrequency: kubeCfg.NodeStatusUpdateFrequency.Duration,
		os:                kubeDeps.OSInterface,
		oomWatcher:        oomWatcher,
		cgroupsPerQOS:     kubeCfg.ExperimentalCgroupsPerQOS,
		cgroupRoot:        kubeCfg.CgroupRoot,
		mounter:           kubeDeps.Mounter,
		writer:            kubeDeps.Writer,
		nonMasqueradeCIDR: kubeCfg.NonMasqueradeCIDR,
		maxPods:           int(kubeCfg.MaxPods),
		podsPerCore:       int(kubeCfg.PodsPerCore),
		nvidiaGPUs:        int(kubeCfg.NvidiaGPUs),
		syncLoopMonitor:   atomic.Value{},
		resolverConfig:    kubeCfg.ResolverConfig,
		cpuCFSQuota:       kubeCfg.CPUCFSQuota,
		daemonEndpoints:   daemonEndpoints,
		containerManager:  kubeDeps.ContainerManager,
		nodeIP:            net.ParseIP(kubeCfg.NodeIP),
		clock:             clock.RealClock{},
		outOfDiskTransitionFrequency:            kubeCfg.OutOfDiskTransitionFrequency.Duration,
		reservation:                             *reservation,
		enableCustomMetrics:                     kubeCfg.EnableCustomMetrics,
		babysitDaemons:                          kubeCfg.BabysitDaemons,
		enableControllerAttachDetach:            kubeCfg.EnableControllerAttachDetach,
		iptClient:                               utilipt.New(utilexec.New(), utildbus.New(), utilipt.ProtocolIpv4),
		makeIPTablesUtilChains:                  kubeCfg.MakeIPTablesUtilChains,
		iptablesMasqueradeBit:                   int(kubeCfg.IPTablesMasqueradeBit),
		iptablesDropBit:                         int(kubeCfg.IPTablesDropBit),
		experimentalHostUserNamespaceDefaulting: utilconfig.DefaultFeatureGate.ExperimentalHostUserNamespaceDefaulting(),
	}

	if klet.experimentalHostUserNamespaceDefaulting {
		glog.Infof("Experimental host user namespace defaulting is enabled.")
	}

	if mode, err := effectiveHairpinMode(componentconfig.HairpinMode(kubeCfg.HairpinMode), kubeCfg.ContainerRuntime, kubeCfg.NetworkPluginName); err != nil {
		// This is a non-recoverable error. Returning it up the callstack will just
		// lead to retries of the same failure, so just fail hard.
		glog.Fatalf("Invalid hairpin mode: %v", err)
	} else {
		klet.hairpinMode = mode
	}
	glog.Infof("Hairpin mode set to %q", klet.hairpinMode)

	//初始化网络插件
	if plug, err := network.InitNetworkPlugin(kubeDeps.NetworkPlugins, kubeCfg.NetworkPluginName, &criNetworkHost{&networkHost{klet}}, klet.hairpinMode, klet.nonMasqueradeCIDR, int(kubeCfg.NetworkPluginMTU)); err != nil {
		return nil, err
	} else {
		klet.networkPlugin = plug
	}

	//通过cadvisor获取当前的机器信息
	machineInfo, err := klet.GetCachedMachineInfo()
	if err != nil {
		return nil, err
	}

	//提供通过/proc中cgroup获取容器名的功能
	procFs := procfs.NewProcFS()
	//这是一组包含多个时间段的对象
	imageBackOff := flowcontrol.NewBackOff(backOffPeriod, MaxContainerBackOff)

	//Pod的liveness管理器
	klet.livenessManager = proberesults.NewManager()

	//这里保存这Pod相关的状态信息
	klet.podCache = kubecontainer.NewCache()
	//管理Pod ,提供一个Kube client用于管理mirror pod
	klet.podManager = kubepod.NewBasicPodManager(kubepod.NewBasicMirrorClient(klet.kubeClient))

	if kubeCfg.RemoteRuntimeEndpoint != "" {
		// kubeCfg.RemoteImageEndpoint is same as kubeCfg.RemoteRuntimeEndpoint if not explicitly specified
		if kubeCfg.RemoteImageEndpoint == "" {
			kubeCfg.RemoteImageEndpoint = kubeCfg.RemoteRuntimeEndpoint
		}
	}

	// TODO: These need to become arguments to a standalone docker shim.
	binDir := kubeCfg.CNIBinDir
	if binDir == "" {
		binDir = kubeCfg.NetworkPluginDir
	}
	//和Cni插件有关
	pluginSettings := dockershim.NetworkPluginSettings{
		HairpinMode:       klet.hairpinMode,
		NonMasqueradeCIDR: klet.nonMasqueradeCIDR,
		PluginName:        kubeCfg.NetworkPluginName,
		PluginConfDir:     kubeCfg.CNIConfDir,
		PluginBinDir:      binDir,
		MTU:               int(kubeCfg.NetworkPluginMTU),
	}

	// Remote runtime shim just cannot talk back to kubelet, so it doesn't
	// support bandwidth shaping or hostports till #35457. To enable legacy
	// features, replace with networkHost.
	var nl *noOpLegacyHost
	pluginSettings.LegacyRuntimeHost = nl

	//??容器运行时接口,这个CRI怎么配置?k8s还没有默认使用CRI
	if kubeCfg.EnableCRI {
		// kubelet defers to the runtime shim to setup networking. Setting
		// this to nil will prevent it from trying to invoke the plugin.
		// It's easier to always probe and initialize plugins till cri
		// becomes the default.
		klet.networkPlugin = nil

		//运行时容器,沙盒管理器
		var runtimeService internalapi.RuntimeService
		//运行时镜像管理器,kubelet的镜像下载通过该接口来实现
		var imageService internalapi.ImageManagerService
		var err error

		switch kubeCfg.ContainerRuntime {
		case "docker":
			streamingConfig := getStreamingConfig(kubeCfg, kubeDeps)
			// Use the new CRI shim for docker.
			ds, err := dockershim.NewDockerService(klet.dockerClient, kubeCfg.SeccompProfileRoot, kubeCfg.PodInfraContainerImage,
				streamingConfig, &pluginSettings, kubeCfg.RuntimeCgroups, kubeCfg.CgroupDriver)
			if err != nil {
				return nil, err
			}
			// TODO: Once we switch to grpc completely, we should move this
			// call to the grpc server start.
			if err := ds.Start(); err != nil {
				return nil, err
			}

			klet.criHandler = ds
			rs := ds.(internalapi.RuntimeService)
			is := ds.(internalapi.ImageManagerService)
			// This is an internal knob to switch between grpc and non-grpc
			// integration.
			// TODO: Remove this knob once we switch to using GRPC completely.
			overGRPC := true
			if overGRPC {
				const (
					// The unix socket for kubelet <-> dockershim communication.
					ep = "/var/run/dockershim.sock"
				)
				kubeCfg.RemoteRuntimeEndpoint = ep
				kubeCfg.RemoteImageEndpoint = ep

				server := dockerremote.NewDockerServer(ep, ds)
				glog.V(2).Infof("Starting the GRPC server for the docker CRI shim.")
				err := server.Start()
				if err != nil {
					return nil, err
				}
				rs, is, err = getRuntimeAndImageServices(kubeCfg)
				if err != nil {
					return nil, err
				}
			}
			// TODO: Move the instrumented interface wrapping into kuberuntime.
			runtimeService = kuberuntime.NewInstrumentedRuntimeService(rs)
			imageService = is
		case "remote":
			runtimeService, imageService, err = getRuntimeAndImageServices(kubeCfg)
			if err != nil {
				return nil, err
			}
		default:
			return nil, fmt.Errorf("unsupported CRI runtime: %q", kubeCfg.ContainerRuntime)
		}
		runtime, err := kuberuntime.NewKubeGenericRuntimeManager(
			kubecontainer.FilterEventRecorder(kubeDeps.Recorder),
			klet.livenessManager,
			containerRefManager,
			machineInfo,
			klet.podManager,
			kubeDeps.OSInterface,
			klet.networkPlugin,
			klet,
			klet.httpClient,
			imageBackOff,
			kubeCfg.SerializeImagePulls,
			float32(kubeCfg.RegistryPullQPS),
			int(kubeCfg.RegistryBurst),
			klet.cpuCFSQuota,
			runtimeService,
			kuberuntime.NewInstrumentedImageManagerService(imageService),
		)
		if err != nil {
			return nil, err
		}
		klet.containerRuntime = runtime
		klet.runner = runtime
	} else {
		switch kubeCfg.ContainerRuntime {
		case "docker":
			runtime := dockertools.NewDockerManager(
				kubeDeps.DockerClient,
				kubecontainer.FilterEventRecorder(kubeDeps.Recorder),
				klet.livenessManager,
				containerRefManager,
				klet.podManager,
				machineInfo,
				kubeCfg.PodInfraContainerImage,
				float32(kubeCfg.RegistryPullQPS),
				int(kubeCfg.RegistryBurst),
				ContainerLogsDir,
				kubeDeps.OSInterface,
				klet.networkPlugin,
				klet,
				klet.httpClient,
				dockerExecHandler,
				kubeDeps.OOMAdjuster,
				procFs,
				klet.cpuCFSQuota,
				imageBackOff,
				kubeCfg.SerializeImagePulls,
				kubeCfg.EnableCustomMetrics,
				// If using "kubenet", the Kubernetes network plugin that wraps
				// CNI's bridge plugin, it knows how to set the hairpin veth flag
				// so we tell the container runtime to back away from setting it.
				// If the kubelet is started with any other plugin we can't be
				// sure it handles the hairpin case so we instruct the docker
				// runtime to set the flag instead.
				klet.hairpinMode == componentconfig.HairpinVeth && kubeCfg.NetworkPluginName != "kubenet",
				kubeCfg.SeccompProfileRoot,
				kubeDeps.ContainerRuntimeOptions...,
			)
			klet.containerRuntime = runtime
			klet.runner = kubecontainer.DirectStreamingRunner(runtime)
		case "rkt":
			// TODO: Include hairpin mode settings in rkt?
			conf := &rkt.Config{
				Path:            kubeCfg.RktPath,
				Stage1Image:     kubeCfg.RktStage1Image,
				InsecureOptions: "image,ondisk",
			}
			runtime, err := rkt.New(
				kubeCfg.RktAPIEndpoint,
				conf,
				klet,
				kubeDeps.Recorder,
				containerRefManager,
				klet.podManager,
				klet.livenessManager,
				klet.httpClient,
				klet.networkPlugin,
				klet.hairpinMode == componentconfig.HairpinVeth,
				utilexec.New(),
				kubecontainer.RealOS{},
				imageBackOff,
				kubeCfg.SerializeImagePulls,
				float32(kubeCfg.RegistryPullQPS),
				int(kubeCfg.RegistryBurst),
				kubeCfg.RuntimeRequestTimeout.Duration,
			)
			if err != nil {
				return nil, err
			}
			klet.containerRuntime = runtime
			klet.runner = kubecontainer.DirectStreamingRunner(runtime)
		default:
			return nil, fmt.Errorf("unsupported container runtime %q specified", kubeCfg.ContainerRuntime)
		}
	}

	// TODO: Factor out "StatsProvider" from Kubelet so we don't have a cyclic dependency
	//资源分析器?这个分析器的作用?
	klet.resourceAnalyzer = stats.NewResourceAnalyzer(klet, kubeCfg.VolumeStatsAggPeriod.Duration, klet.containerRuntime)

	klet.pleg = pleg.NewGenericPLEG(klet.containerRuntime, plegChannelCapacity, plegRelistPeriod, klet.podCache, clock.RealClock{})
	klet.runtimeState = newRuntimeState(maxWaitForContainerRuntime)
	klet.updatePodCIDR(kubeCfg.PodCIDR)

	// setup containerGC
	containerGC, err := kubecontainer.NewContainerGC(klet.containerRuntime, containerGCPolicy)
	if err != nil {
		return nil, err
	}
	//设置容器的回收
	klet.containerGC = containerGC
	klet.containerDeletor = newPodContainerDeletor(klet.containerRuntime, integer.IntMax(containerGCPolicy.MaxPerPodContainer, minDeadContainerInPod))

	// setup imageManager
	//用于回收镜像的管理器
	imageManager, err := images.NewImageGCManager(klet.containerRuntime, kubeDeps.CAdvisorInterface, kubeDeps.Recorder, nodeRef, imageGCPolicy)
	if err != nil {
		return nil, fmt.Errorf("failed to initialize image manager: %v", err)
	}
	klet.imageManager = imageManager

	//用于管理Pod的状态?
	klet.statusManager = status.NewManager(kubeClient, klet.podManager)

	//liveness, readiess
	klet.probeManager = prober.NewManager(
		klet.statusManager,
		klet.livenessManager,
		klet.runner,
		containerRefManager,
		kubeDeps.Recorder)

	klet.volumePluginMgr, err =
		NewInitializedVolumePluginMgr(klet, kubeDeps.VolumePlugins)
	if err != nil {
		return nil, err
	}

	// If the experimentalMounterPathFlag is set, we do not want to
	// check node capabilities since the mount path is not the default
	if len(kubeCfg.ExperimentalMounterPath) != 0 {
		kubeCfg.ExperimentalCheckNodeCapabilitiesBeforeMount = false
	}
	// setup volumeManager
	klet.volumeManager, err = volumemanager.NewVolumeManager(
		kubeCfg.EnableControllerAttachDetach,
		nodeName,
		klet.podManager,
		klet.kubeClient,
		klet.volumePluginMgr,
		klet.containerRuntime,
		kubeDeps.Mounter,
		klet.getPodsDir(),
		kubeDeps.Recorder,
		kubeCfg.ExperimentalCheckNodeCapabilitiesBeforeMount)

	//设置运行时容器的缓存
	runtimeCache, err := kubecontainer.NewRuntimeCache(klet.containerRuntime)
	if err != nil {
		return nil, err
	}
	klet.runtimeCache = runtimeCache
	klet.reasonCache = NewReasonCache()
	klet.workQueue = queue.NewBasicWorkQueue(klet.clock)
	klet.podWorkers = newPodWorkers(klet.syncPod, kubeDeps.Recorder, klet.workQueue, klet.resyncInterval, backOffPeriod, klet.podCache)

	klet.backOff = flowcontrol.NewBackOff(backOffPeriod, MaxContainerBackOff)
	klet.podKillingCh = make(chan *kubecontainer.PodPair, podKillingChannelCapacity)
	klet.setNodeStatusFuncs = klet.defaultNodeStatusFuncs()

	// setup eviction manager
	evictionManager, evictionAdmitHandler, err := eviction.NewManager(klet.resourceAnalyzer, evictionConfig, killPodNow(klet.podWorkers, kubeDeps.Recorder), klet.imageManager, kubeDeps.Recorder, nodeRef, klet.clock)

	if err != nil {
		return nil, fmt.Errorf("failed to initialize eviction manager: %v", err)
	}
	//驱逐管理器
	klet.evictionManager = evictionManager
	klet.admitHandlers.AddPodAdmitHandler(evictionAdmitHandler)

	// add sysctl admission
	runtimeSupport, err := sysctl.NewRuntimeAdmitHandler(klet.containerRuntime)
	if err != nil {
		return nil, err
	}
	safeWhitelist, err := sysctl.NewWhitelist(sysctl.SafeSysctlWhitelist(), v1.SysctlsPodAnnotationKey)
	if err != nil {
		return nil, err
	}
	// Safe, whitelisted sysctls can always be used as unsafe sysctls in the spec
	// Hence, we concatenate those two lists.
	safeAndUnsafeSysctls := append(sysctl.SafeSysctlWhitelist(), kubeCfg.AllowedUnsafeSysctls...)
	unsafeWhitelist, err := sysctl.NewWhitelist(safeAndUnsafeSysctls, v1.UnsafeSysctlsPodAnnotationKey)
	if err != nil {
		return nil, err
	}
	klet.admitHandlers.AddPodAdmitHandler(runtimeSupport)
	klet.admitHandlers.AddPodAdmitHandler(safeWhitelist)
	klet.admitHandlers.AddPodAdmitHandler(unsafeWhitelist)

	// enable active deadline handler
	//注册pod 死亡期限控制器,设定deadline的容器在deadline到达后,将会移除其中的容器
	activeDeadlineHandler, err := newActiveDeadlineHandler(klet.statusManager, kubeDeps.Recorder, klet.clock)
	if err != nil {
		return nil, err
	}
	//将activeDeadlineHandler添加到PodSyncDeadlineHandler控制器集中
	klet.AddPodSyncLoopHandler(activeDeadlineHandler)
	//将activeDeadlineHandler添加到PodSyncHandler控制器集中
	klet.AddPodSyncHandler(activeDeadlineHandler)

	klet.admitHandlers.AddPodAdmitHandler(lifecycle.NewPredicateAdmitHandler(klet.getNodeAnyWay))
	// apply functional Option's
	for _, opt := range kubeDeps.Options {
		opt(klet)
	}

	klet.appArmorValidator = apparmor.NewValidator(kubeCfg.ContainerRuntime)
	klet.softAdmitHandlers.AddPodAdmitHandler(lifecycle.NewAppArmorAdmitHandler(klet.appArmorValidator))

	// Finally, put the most recent version of the config on the Kubelet, so
	// people can see how it was configured.
	klet.kubeletConfiguration = *kubeCfg
	return klet, nil
}

type serviceLister interface {
	List(labels.Selector) ([]*v1.Service, error)
}

type nodeLister interface {
	List() (machines v1.NodeList, err error)
}

// Kubelet is the main kubelet implementation.
type Kubelet struct {
	kubeletConfiguration componentconfig.KubeletConfiguration

	hostname      string
	nodeName      types.NodeName
	dockerClient  dockertools.DockerInterface
	runtimeCache  kubecontainer.RuntimeCache
	kubeClient    clientset.Interface
	iptClient     utilipt.Interface
	rootDirectory string //这个根目录默认路径是什么?/var/lib/kubelet?

	// podWorkers handle syncing Pods in response to events.
	podWorkers PodWorkers //

	// resyncInterval is the interval between periodic full reconciliations of
	// pods on this node.
	resyncInterval time.Duration

	// sourcesReady records the sources seen by the kubelet, it is thread-safe.
	sourcesReady config.SourcesReady

	// podManager is a facade that abstracts away the various sources of pods
	// this Kubelet services.
	podManager kubepod.Manager

	// Needed to observe and respond to situations that could impact node stability
	evictionManager eviction.Manager

	// Needed to report events for containers belonging to deleted/modified pods.
	// Tracks references for reporting events
	containerRefManager *kubecontainer.RefManager

	// Optional, defaults to /logs/ from /var/log
	logServer http.Handler
	// Optional, defaults to simple Docker implementation
	runner kubecontainer.ContainerCommandRunner
	// Optional, client for http requests, defaults to empty client
	httpClient kubetypes.HttpGetter

	// cAdvisor used for container information.
	cadvisor cadvisor.Interface

	// Set to true to have the node register itself with the apiserver.
	registerNode bool
	// Set to true to have the node register itself as schedulable.
	registerSchedulable bool
	// for internal book keeping; access only from within registerWithApiserver
	registrationCompleted bool

	// Set to true if the kubelet is in standalone mode (i.e. setup without an apiserver)
	standaloneMode bool

	// If non-empty, use this for container DNS search.
	clusterDomain string

	// If non-nil, use this for container DNS server.
	clusterDNS net.IP

	// masterServiceNamespace is the namespace that the master service is exposed in.
	masterServiceNamespace string
	// serviceLister knows how to list services
	//提供了一个利用k8s client访问api server中的service资源
	serviceLister serviceLister
	// nodeLister knows how to list nodes
	//提供了一个利用k8s client访问api server中的node资源
	nodeLister nodeLister
	// nodeInfo knows how to get information about the node for this kubelet.
	//保存的是api.Node的信息
	nodeInfo predicates.NodeInfo

	// a list of node labels to register
	nodeLabels map[string]string

	// Last timestamp when runtime responded on ping.
	// Mutex is used to protect this value.
	runtimeState *runtimeState

	// Volume plugins.
	volumePluginMgr *volume.VolumePluginMgr

	// Network plugin.
	networkPlugin network.NetworkPlugin

	// Handles container probing.
	probeManager prober.Manager
	// Manages container health check results.
	livenessManager proberesults.Manager

	// How long to keep idle streaming command execution/port forwarding
	// connections open before terminating them
	streamingConnectionIdleTimeout time.Duration

	// The EventRecorder to use
	recorder record.EventRecorder

	// Policy for handling garbage collection of dead containers.
	containerGC kubecontainer.ContainerGC

	// Manager for image garbage collection.
	imageManager images.ImageGCManager

	// Diskspace manager.
	diskSpaceManager diskSpaceManager

	// Cached MachineInfo returned by cadvisor.
	machineInfo *cadvisorapi.MachineInfo

	// Syncs pods statuses with apiserver; also used as a cache of statuses.
<<<<<<< HEAD
	// 同步Pod的状态
=======
	// 通过apiserver获取容器的状态?
>>>>>>> a1e7231f
	statusManager status.Manager

	// VolumeManager runs a set of asynchronous loops that figure out which
	// volumes need to be attached/mounted/unmounted/detached based on the pods
	// scheduled on this node and makes it so.
	volumeManager volumemanager.VolumeManager

	// Cloud provider interface.
	cloud                   cloudprovider.Interface
	autoDetectCloudProvider bool

	// Reference to this node.
	nodeRef *v1.ObjectReference

	// Container runtime.
	containerRuntime kubecontainer.Runtime

	// reasonCache caches the failure reason of the last creation of all containers, which is
	// used for generating ContainerStatus.
	reasonCache *ReasonCache

	// nodeStatusUpdateFrequency specifies how often kubelet posts node status to master.
	// Note: be cautious when changing the constant, it must work with nodeMonitorGracePeriod
	// in nodecontroller. There are several constraints:
	// 1. nodeMonitorGracePeriod must be N times more than nodeStatusUpdateFrequency, where
	//    N means number of retries allowed for kubelet to post node status. It is pointless
	//    to make nodeMonitorGracePeriod be less than nodeStatusUpdateFrequency, since there
	//    will only be fresh values from Kubelet at an interval of nodeStatusUpdateFrequency.
	//    The constant must be less than podEvictionTimeout.
	// 2. nodeStatusUpdateFrequency needs to be large enough for kubelet to generate node
	//    status. Kubelet may fail to update node status reliably if the value is too small,
	//    as it takes time to gather all necessary node information.
	nodeStatusUpdateFrequency time.Duration

	// Generates pod events.
	pleg pleg.PodLifecycleEventGenerator

	// Store kubecontainer.PodStatus for all pods.
	podCache kubecontainer.Cache

	// os is a facade for various syscalls that need to be mocked during testing.
	os kubecontainer.OSInterface

	// Watcher of out of memory events.
	oomWatcher OOMWatcher

	// Monitor resource usage
	resourceAnalyzer stats.ResourceAnalyzer

	// Whether or not we should have the QOS cgroup hierarchy for resource management
	cgroupsPerQOS bool

	// If non-empty, pass this to the container runtime as the root cgroup.
	cgroupRoot string

	// Mounter to use for volumes.
	mounter mount.Interface

	// Writer interface to use for volumes.
	writer kubeio.Writer

	// Manager of non-Runtime containers.
	containerManager cm.ContainerManager
	nodeConfig       cm.NodeConfig

	// Traffic to IPs outside this range will use IP masquerade.
	nonMasqueradeCIDR string

	// Maximum Number of Pods which can be run by this Kubelet
	maxPods int

	// Number of NVIDIA GPUs on this node
	nvidiaGPUs int

	// Monitor Kubelet's sync loop
	syncLoopMonitor atomic.Value

	// Container restart Backoff
	backOff *flowcontrol.Backoff

	// Channel for sending pods to kill.
	podKillingCh chan *kubecontainer.PodPair

	// The configuration file used as the base to generate the container's
	// DNS resolver configuration file. This can be used in conjunction with
	// clusterDomain and clusterDNS.
	resolverConfig string

	// Optionally shape the bandwidth of a pod
	// TODO: remove when kubenet plugin is ready
	shaper bandwidth.BandwidthShaper

	// True if container cpu limits should be enforced via cgroup CFS quota
	cpuCFSQuota bool

	// Information about the ports which are opened by daemons on Node running this Kubelet server.
	daemonEndpoints *v1.NodeDaemonEndpoints

	// A queue used to trigger pod workers.
	workQueue queue.WorkQueue

	// oneTimeInitializer is used to initialize modules that are dependent on the runtime to be up.
	oneTimeInitializer sync.Once

	// If non-nil, use this IP address for the node
	nodeIP net.IP

	// clock is an interface that provides time related functionality in a way that makes it
	// easy to test the code.
	clock clock.Clock

	// outOfDiskTransitionFrequency specifies the amount of time the kubelet has to be actually
	// not out of disk before it can transition the node condition status from out-of-disk to
	// not-out-of-disk. This prevents a pod that causes out-of-disk condition from repeatedly
	// getting rescheduled onto the node.
	outOfDiskTransitionFrequency time.Duration

	// reservation specifies resources which are reserved for non-pod usage, including kubernetes and
	// non-kubernetes system processes.
	reservation kubetypes.Reservation

	// support gathering custom metrics.
	enableCustomMetrics bool

	// How the Kubelet should setup hairpin NAT. Can take the values: "promiscuous-bridge"
	// (make cbr0 promiscuous), "hairpin-veth" (set the hairpin flag on veth interfaces)
	// or "none" (do nothing).
	hairpinMode componentconfig.HairpinMode

	// The node has babysitter process monitoring docker and kubelet
	babysitDaemons bool

	// handlers called during the tryUpdateNodeStatus cycle
	setNodeStatusFuncs []func(*v1.Node) error

	// TODO: think about moving this to be centralized in PodWorkers in follow-on.
	// the list of handlers to call during pod admission.
	admitHandlers lifecycle.PodAdmitHandlers

	// softAdmithandlers are applied to the pod after it is admitted by the Kubelet, but before it is
	// run. A pod rejected by a softAdmitHandler will be left in a Pending state indefinitely. If a
	// rejected pod should not be recreated, or the scheduler is not aware of the rejection rule, the
	// admission rule should be applied by a softAdmitHandler.
	softAdmitHandlers lifecycle.PodAdmitHandlers

	// the list of handlers to call during pod sync loop.
	lifecycle.PodSyncLoopHandlers

	// the list of handlers to call during pod sync.
	lifecycle.PodSyncHandlers

	// the number of allowed pods per core
	podsPerCore int

	// enableControllerAttachDetach indicates the Attach/Detach controller
	// should manage attachment/detachment of volumes scheduled to this node,
	// and disable kubelet from executing any attach/detach operations
	enableControllerAttachDetach bool

	// trigger deleting containers in a pod
	containerDeletor *podContainerDeletor

	// config iptables util rules
	makeIPTablesUtilChains bool

	// The bit of the fwmark space to mark packets for SNAT.
	iptablesMasqueradeBit int

	// The bit of the fwmark space to mark packets for dropping.
	iptablesDropBit int

	// The AppArmor validator for checking whether AppArmor is supported.
	appArmorValidator apparmor.Validator

	// The handler serving CRI streaming calls (exec/attach/port-forward).
	criHandler http.Handler

	// experimentalHostUserNamespaceDefaulting sets userns=true when users request host namespaces (pid, ipc, net),
	// are using non-namespaced capabilities (mknod, sys_time, sys_module), the pod contains a privileged container,
	// or using host path volumes.
	// This should only be enabled when the container runtime is performing user remapping AND if the
	// experimental behavior is desired.
	experimentalHostUserNamespaceDefaulting bool
}

// setupDataDirs creates:
// 1.  the root directory
// 2.  the pods directory
// 3.  the plugins directory
func (kl *Kubelet) setupDataDirs() error {
	kl.rootDirectory = path.Clean(kl.rootDirectory)
	if err := os.MkdirAll(kl.getRootDir(), 0750); err != nil {
		return fmt.Errorf("error creating root directory: %v", err)
	}
	if err := os.MkdirAll(kl.getPodsDir(), 0750); err != nil {
		return fmt.Errorf("error creating pods directory: %v", err)
	}
	if err := os.MkdirAll(kl.getPluginsDir(), 0750); err != nil {
		return fmt.Errorf("error creating plugins directory: %v", err)
	}
	return nil
}

// Starts garbage collection threads.
//容器垃圾回收和镜像垃圾回收
func (kl *Kubelet) StartGarbageCollection() {
	loggedContainerGCFailure := false
	//周期性执行垃圾回收,直到接收到wait.NeverStop信号, 什么情况下会接收到这个信号
	go wait.Until(func() {
		if err := kl.containerGC.GarbageCollect(kl.sourcesReady.AllReady()); err != nil {
			glog.Errorf("Container garbage collection failed: %v", err)
			kl.recorder.Eventf(kl.nodeRef, v1.EventTypeWarning, events.ContainerGCFailed, err.Error())
			loggedContainerGCFailure = true
		} else {
			var vLevel glog.Level = 4
			if loggedContainerGCFailure {
				vLevel = 1
				loggedContainerGCFailure = false
			}

			glog.V(vLevel).Infof("Container garbage collection succeeded")
		}
	}, ContainerGCPeriod, wait.NeverStop)

	loggedImageGCFailure := false
	//周期性执行镜像回收策略
	go wait.Until(func() {
		if err := kl.imageManager.GarbageCollect(); err != nil {
			glog.Errorf("Image garbage collection failed: %v", err)
			kl.recorder.Eventf(kl.nodeRef, v1.EventTypeWarning, events.ImageGCFailed, err.Error())
			loggedImageGCFailure = true
		} else {
			var vLevel glog.Level = 4
			if loggedImageGCFailure {
				vLevel = 1
				loggedImageGCFailure = false
			}

			glog.V(vLevel).Infof("Image garbage collection succeeded")
		}
	}, ImageGCPeriod, wait.NeverStop)
}

// initializeModules will initialize internal modules that do not require the container runtime to be up.
// Note that the modules here must not depend on modules that are not initialized here.
//内部模块?
func (kl *Kubelet) initializeModules() error {
	// Step 1: Promethues metrics.
	metrics.Register(kl.runtimeCache) //注册相关的指标?

	// Step 2: Setup filesystem directories.
	//默认的根目录在/var/lib/kubelet?这些目录的作用?
	if err := kl.setupDataDirs(); err != nil {
		return err
	}

	// Step 3: If the container logs directory does not exist, create it.
	//包含容器的日志
	if _, err := os.Stat(ContainerLogsDir); err != nil {
		if err := kl.os.MkdirAll(ContainerLogsDir, 0755); err != nil {
			glog.Errorf("Failed to create directory %q: %v", ContainerLogsDir, err)
		}
	}

	// Step 4: Start the image manager.
	//负责回收镜像的镜像管理器
	kl.imageManager.Start()

	// Step 5: Start container manager.
	//如果不是单节点模式(没有apiserver),则通过kube client获取节点的信息
	node, err := kl.getNodeAnyWay()
	if err != nil {
		return fmt.Errorf("Kubelet failed to get node info: %v", err)
	}

	//容器管理器,这和系统有关
	if err := kl.containerManager.Start(node); err != nil {
		return fmt.Errorf("Failed to start ContainerManager %v", err)
	}

	// Step 6: Start out of memory watcher.
	//oomWatcher监控的是系统中的进程?
	if err := kl.oomWatcher.Start(kl.nodeRef); err != nil {
		return fmt.Errorf("Failed to start OOM watcher %v", err)
	}

	// Step 7: Start resource analyzer
	//这个资源分析器的作用是什么?
	kl.resourceAnalyzer.Start()

	return nil
}

// initializeRuntimeDependentModules will initialize internal modules that require the container runtime to be up.
func (kl *Kubelet) initializeRuntimeDependentModules() {
	if err := kl.cadvisor.Start(); err != nil {
		// Fail kubelet and rely on the babysitter to retry starting kubelet.
		// TODO(random-liu): Add backoff logic in the babysitter
		glog.Fatalf("Failed to start cAdvisor %v", err)
	}
	// eviction manager must start after cadvisor because it needs to know if the container runtime has a dedicated imagefs
	//驱逐管理器只会对没有处于终止状态的Pod驱逐决策, 不对StaticPod进行驱逐决策
	kl.evictionManager.Start(kl, kl.getActivePods, evictionMonitoringPeriod)
}

// Run starts the kubelet reacting to config updates
func (kl *Kubelet) Run(updates <-chan kubetypes.PodUpdate) {
	//将/var/log/下的文件当做文件服务器进行提供? 如何访问这个文件服务器?
	if kl.logServer == nil {
		kl.logServer = http.StripPrefix("/logs/", http.FileServer(http.Dir("/var/log/")))
	}
	if kl.kubeClient == nil {
		glog.Warning("No api server defined - no node status update will be sent.")
	}
	//启动镜像管理器,容器管理器,节点管理器,资源分析器等模块
	if err := kl.initializeModules(); err != nil {
		kl.recorder.Eventf(kl.nodeRef, v1.EventTypeWarning, events.KubeletSetupFailed, err.Error())
		glog.Error(err)
		kl.runtimeState.setInitError(err)
	}

	// Start volume manager
	go kl.volumeManager.Run(kl.sourcesReady, wait.NeverStop)

	if kl.kubeClient != nil {
		// Start syncing node status immediately, this may set up things the runtime needs to run.
		go wait.Until(kl.syncNodeStatus, kl.nodeStatusUpdateFrequency, wait.NeverStop)
	}
	go wait.Until(kl.syncNetworkStatus, 30*time.Second, wait.NeverStop)
	go wait.Until(kl.updateRuntimeUp, 5*time.Second, wait.NeverStop)

	// Start loop to sync iptables util rules
	if kl.makeIPTablesUtilChains {
		go wait.Until(kl.syncNetworkUtil, 1*time.Minute, wait.NeverStop)
	}

	// Start a goroutine responsible for killing pods (that are not properly
	// handled by pod workers).
	go wait.Until(kl.podKiller, 1*time.Second, wait.NeverStop)

	// Start component sync loops.
	kl.statusManager.Start()
	kl.probeManager.Start()

	// Start the pod lifecycle event generator.
	kl.pleg.Start()
	kl.syncLoop(updates, kl)
}

// GetKubeClient returns the Kubernetes client.
// TODO: This is currently only required by network plugins. Replace
// with more specific methods.
func (kl *Kubelet) GetKubeClient() clientset.Interface {
	return kl.kubeClient
}

// GetClusterDNS returns a list of the DNS servers and a list of the DNS search
// domains of the cluster.
func (kl *Kubelet) GetClusterDNS(pod *v1.Pod) ([]string, []string, error) {
	var hostDNS, hostSearch []string
	// Get host DNS settings
	if kl.resolverConfig != "" {
		f, err := os.Open(kl.resolverConfig)
		if err != nil {
			return nil, nil, err
		}
		defer f.Close()

		hostDNS, hostSearch, err = kl.parseResolvConf(f)
		if err != nil {
			return nil, nil, err
		}
	}
	useClusterFirstPolicy := pod.Spec.DNSPolicy == v1.DNSClusterFirst
	if useClusterFirstPolicy && kl.clusterDNS == nil {
		// clusterDNS is not known.
		// pod with ClusterDNSFirst Policy cannot be created
		kl.recorder.Eventf(pod, v1.EventTypeWarning, "MissingClusterDNS", "kubelet does not have ClusterDNS IP configured and cannot create Pod using %q policy. Falling back to DNSDefault policy.", pod.Spec.DNSPolicy)
		log := fmt.Sprintf("kubelet does not have ClusterDNS IP configured and cannot create Pod using %q policy. pod: %q. Falling back to DNSDefault policy.", pod.Spec.DNSPolicy, format.Pod(pod))
		kl.recorder.Eventf(kl.nodeRef, v1.EventTypeWarning, "MissingClusterDNS", log)

		// fallback to DNSDefault
		useClusterFirstPolicy = false
	}

	if !useClusterFirstPolicy {
		// When the kubelet --resolv-conf flag is set to the empty string, use
		// DNS settings that override the docker default (which is to use
		// /etc/resolv.conf) and effectively disable DNS lookups. According to
		// the bind documentation, the behavior of the DNS client library when
		// "nameservers" are not specified is to "use the nameserver on the
		// local machine". A nameserver setting of localhost is equivalent to
		// this documented behavior.
		if kl.resolverConfig == "" {
			hostDNS = []string{"127.0.0.1"}
			hostSearch = []string{"."}
		}
		return hostDNS, hostSearch, nil
	}

	// for a pod with DNSClusterFirst policy, the cluster DNS server is the only nameserver configured for
	// the pod. The cluster DNS server itself will forward queries to other nameservers that is configured to use,
	// in case the cluster DNS server cannot resolve the DNS query itself
	dns := []string{kl.clusterDNS.String()}

	var dnsSearch []string
	if kl.clusterDomain != "" {
		nsSvcDomain := fmt.Sprintf("%s.svc.%s", pod.Namespace, kl.clusterDomain)
		svcDomain := fmt.Sprintf("svc.%s", kl.clusterDomain)
		dnsSearch = append([]string{nsSvcDomain, svcDomain, kl.clusterDomain}, hostSearch...)
	} else {
		dnsSearch = hostSearch
	}
	return dns, dnsSearch, nil
}

// syncPod is the transaction script for the sync of a single pod.
//
// Arguments:
//
// o - the SyncPodOptions for this invocation
//
// The workflow is:
// * If the pod is being created, record pod worker start latency
// * Call generateAPIPodStatus to prepare an v1.PodStatus for the pod
// * If the pod is being seen as running for the first time, record pod
//   start latency
// * Update the status of the pod in the status manager
// * Kill the pod if it should not be running
// * Create a mirror pod if the pod is a static pod, and does not
//   already have a mirror pod
// * Create the data directories for the pod if they do not exist
// * Wait for volumes to attach/mount
// * Fetch the pull secrets for the pod
// * Call the container runtime's SyncPod callback
// * Update the traffic shaping for the pod's ingress and egress limits
//
// If any step of this workflow errors, the error is returned, and is repeated
// on the next syncPod call.
func (kl *Kubelet) syncPod(o syncPodOptions) error {
	// pull out the required options
	pod := o.pod
	mirrorPod := o.mirrorPod
	podStatus := o.podStatus
	updateType := o.updateType

	// if we want to kill a pod, do it now!
	if updateType == kubetypes.SyncPodKill {
		killPodOptions := o.killPodOptions
		if killPodOptions == nil || killPodOptions.PodStatusFunc == nil {
			return fmt.Errorf("kill pod options are required if update type is kill")
		}
		apiPodStatus := killPodOptions.PodStatusFunc(pod, podStatus)
		kl.statusManager.SetPodStatus(pod, apiPodStatus)
		// we kill the pod with the specified grace period since this is a termination
		if err := kl.killPod(pod, nil, podStatus, killPodOptions.PodTerminationGracePeriodSecondsOverride); err != nil {
			// there was an error killing the pod, so we return that error directly
			utilruntime.HandleError(err)
			return err
		}
		return nil
	}

	// Latency measurements for the main workflow are relative to the
	// first time the pod was seen by the API server.
	var firstSeenTime time.Time
	if firstSeenTimeStr, ok := pod.Annotations[kubetypes.ConfigFirstSeenAnnotationKey]; ok {
		firstSeenTime = kubetypes.ConvertToTimestamp(firstSeenTimeStr).Get()
	}

	// Record pod worker start latency if being created
	// TODO: make pod workers record their own latencies
	if updateType == kubetypes.SyncPodCreate {
		if !firstSeenTime.IsZero() {
			// This is the first time we are syncing the pod. Record the latency
			// since kubelet first saw the pod if firstSeenTime is set.
			metrics.PodWorkerStartLatency.Observe(metrics.SinceInMicroseconds(firstSeenTime))
		} else {
			glog.V(3).Infof("First seen time not recorded for pod %q", pod.UID)
		}
	}

	// Generate final API pod status with pod and status manager status
	apiPodStatus := kl.generateAPIPodStatus(pod, podStatus)
	// The pod IP may be changed in generateAPIPodStatus if the pod is using host network. (See #24576)
	// TODO(random-liu): After writing pod spec into container labels, check whether pod is using host network, and
	// set pod IP to hostIP directly in runtime.GetPodStatus
	podStatus.IP = apiPodStatus.PodIP

	// Record the time it takes for the pod to become running.
	existingStatus, ok := kl.statusManager.GetPodStatus(pod.UID)
	if !ok || existingStatus.Phase == v1.PodPending && apiPodStatus.Phase == v1.PodRunning &&
		!firstSeenTime.IsZero() {
		metrics.PodStartLatency.Observe(metrics.SinceInMicroseconds(firstSeenTime))
	}

	runnable := kl.canRunPod(pod)
	if !runnable.Admit {
		// Pod is not runnable; update the Pod and Container statuses to why.
		apiPodStatus.Reason = runnable.Reason
		apiPodStatus.Message = runnable.Message
		// Waiting containers are not creating.
		const waitingReason = "Blocked"
		for _, cs := range apiPodStatus.InitContainerStatuses {
			if cs.State.Waiting != nil {
				cs.State.Waiting.Reason = waitingReason
			}
		}
		for _, cs := range apiPodStatus.ContainerStatuses {
			if cs.State.Waiting != nil {
				cs.State.Waiting.Reason = waitingReason
			}
		}
	}

	// Update status in the status manager
	kl.statusManager.SetPodStatus(pod, apiPodStatus)

	// Kill pod if it should not be running
	if !runnable.Admit || pod.DeletionTimestamp != nil || apiPodStatus.Phase == v1.PodFailed {
		var syncErr error
		if err := kl.killPod(pod, nil, podStatus, nil); err != nil {
			syncErr = fmt.Errorf("error killing pod: %v", err)
			utilruntime.HandleError(syncErr)
		} else {
			if !runnable.Admit {
				// There was no error killing the pod, but the pod cannot be run.
				// Return an error to signal that the sync loop should back off.
				syncErr = fmt.Errorf("pod cannot be run: %s", runnable.Message)
			}
		}
		return syncErr
	}

	// If the network plugin is not ready, only start the pod if it uses the host network
	if rs := kl.runtimeState.networkErrors(); len(rs) != 0 && !kubecontainer.IsHostNetworkPod(pod) {
		return fmt.Errorf("network is not ready: %v", rs)
	}

	// Create Cgroups for the pod and apply resource parameters
	// to them if cgroup-per-qos flag is enabled.
	pcm := kl.containerManager.NewPodContainerManager()
	// If pod has already been terminated then we need not create
	// or update the pod's cgroup
	if !kl.podIsTerminated(pod) {
		// When the kubelet is restarted with the cgroup-per-qos
		// flag enabled, all the pod's running containers
		// should be killed intermittently and brought back up
		// under the qos cgroup hierarchy.
		// Check if this is the pod's first sync
		firstSync := true
		for _, containerStatus := range apiPodStatus.ContainerStatuses {
			if containerStatus.State.Running != nil {
				firstSync = false
				break
			}
		}
		// Don't kill containers in pod if pod's cgroups already
		// exists or the pod is running for the first time
		podKilled := false
		if !pcm.Exists(pod) && !firstSync {
			kl.killPod(pod, nil, podStatus, nil)
			podKilled = true
		}
		// Create and Update pod's Cgroups
		// Don't create cgroups for run once pod if it was killed above
		// The current policy is not to restart the run once pods when
		// the kubelet is restarted with the new flag as run once pods are
		// expected to run only once and if the kubelet is restarted then
		// they are not expected to run again.
		// We don't create and apply updates to cgroup if its a run once pod and was killed above
		if !(podKilled && pod.Spec.RestartPolicy == v1.RestartPolicyNever) {
			if err := pcm.EnsureExists(pod); err != nil {
				return fmt.Errorf("failed to ensure that the pod: %v cgroups exist and are correctly applied: %v", pod.UID, err)
			}
		}
	}

	// Create Mirror Pod for Static Pod if it doesn't already exist
	if kubepod.IsStaticPod(pod) {
		podFullName := kubecontainer.GetPodFullName(pod)
		deleted := false
		if mirrorPod != nil {
			if mirrorPod.DeletionTimestamp != nil || !kl.podManager.IsMirrorPodOf(mirrorPod, pod) {
				// The mirror pod is semantically different from the static pod. Remove
				// it. The mirror pod will get recreated later.
				glog.Warningf("Deleting mirror pod %q because it is outdated", format.Pod(mirrorPod))
				if err := kl.podManager.DeleteMirrorPod(podFullName); err != nil {
					glog.Errorf("Failed deleting mirror pod %q: %v", format.Pod(mirrorPod), err)
				} else {
					deleted = true
				}
			}
		}
		if mirrorPod == nil || deleted {
			glog.V(3).Infof("Creating a mirror pod for static pod %q", format.Pod(pod))
			if err := kl.podManager.CreateMirrorPod(pod); err != nil {
				glog.Errorf("Failed creating a mirror pod for %q: %v", format.Pod(pod), err)
			}
		}
	}

	// Make data directories for the pod
	if err := kl.makePodDataDirs(pod); err != nil {
		glog.Errorf("Unable to make pod data directories for pod %q: %v", format.Pod(pod), err)
		return err
	}

	// Wait for volumes to attach/mount
	if err := kl.volumeManager.WaitForAttachAndMount(pod); err != nil {
		kl.recorder.Eventf(pod, v1.EventTypeWarning, events.FailedMountVolume, "Unable to mount volumes for pod %q: %v", format.Pod(pod), err)
		glog.Errorf("Unable to mount volumes for pod %q: %v; skipping pod", format.Pod(pod), err)
		return err
	}

	// Fetch the pull secrets for the pod
	pullSecrets, err := kl.getPullSecretsForPod(pod)
	if err != nil {
		glog.Errorf("Unable to get pull secrets for pod %q: %v", format.Pod(pod), err)
		return err
	}

	// Call the container runtime's SyncPod callback
	result := kl.containerRuntime.SyncPod(pod, apiPodStatus, podStatus, pullSecrets, kl.backOff)
	kl.reasonCache.Update(pod.UID, result)
	if err = result.Error(); err != nil {
		return err
	}

	// early successful exit if pod is not bandwidth-constrained
	if !kl.shapingEnabled() {
		return nil
	}

	// Update the traffic shaping for the pod's ingress and egress limits
	ingress, egress, err := bandwidth.ExtractPodBandwidthResources(pod.Annotations)
	if err != nil {
		return err
	}
	if egress != nil || ingress != nil {
		if kubecontainer.IsHostNetworkPod(pod) {
			kl.recorder.Event(pod, v1.EventTypeWarning, events.HostNetworkNotSupported, "Bandwidth shaping is not currently supported on the host network")
		} else if kl.shaper != nil {
			if len(apiPodStatus.PodIP) > 0 {
				err = kl.shaper.ReconcileCIDR(fmt.Sprintf("%s/32", apiPodStatus.PodIP), egress, ingress)
			}
		} else {
			kl.recorder.Event(pod, v1.EventTypeWarning, events.UndefinedShaper, "Pod requests bandwidth shaping, but the shaper is undefined")
		}
	}

	return nil
}

// Get pods which should be resynchronized. Currently, the following pod should be resynchronized:
//   * pod whose work is ready.
//   * internal modules that request sync of a pod.
func (kl *Kubelet) getPodsToSync() []*v1.Pod {
	allPods := kl.podManager.GetPods()
	podUIDs := kl.workQueue.GetWork()
	podUIDSet := sets.NewString()
	for _, podUID := range podUIDs {
		podUIDSet.Insert(string(podUID))
	}
	var podsToSync []*v1.Pod
	for _, pod := range allPods {
		if podUIDSet.Has(string(pod.UID)) {
			// The work of the pod is ready
			podsToSync = append(podsToSync, pod)
			continue
		}
		for _, podSyncLoopHandler := range kl.PodSyncLoopHandlers {
			if podSyncLoopHandler.ShouldSync(pod) {
				podsToSync = append(podsToSync, pod)
				break
			}
		}
	}
	return podsToSync
}

// deletePod deletes the pod from the internal state of the kubelet by:
// 1.  stopping the associated pod worker asynchronously
// 2.  signaling to kill the pod by sending on the podKillingCh channel
//
// deletePod returns an error if not all sources are ready or the pod is not
// found in the runtime cache.
func (kl *Kubelet) deletePod(pod *v1.Pod) error {
	if pod == nil {
		return fmt.Errorf("deletePod does not allow nil pod")
	}
	if !kl.sourcesReady.AllReady() {
		// If the sources aren't ready, skip deletion, as we may accidentally delete pods
		// for sources that haven't reported yet.
		return fmt.Errorf("skipping delete because sources aren't ready yet")
	}
	kl.podWorkers.ForgetWorker(pod.UID)

	// Runtime cache may not have been updated to with the pod, but it's okay
	// because the periodic cleanup routine will attempt to delete again later.
	runningPods, err := kl.runtimeCache.GetPods()
	if err != nil {
		return fmt.Errorf("error listing containers: %v", err)
	}
	runningPod := kubecontainer.Pods(runningPods).FindPod("", pod.UID)
	if runningPod.IsEmpty() {
		return fmt.Errorf("pod not found")
	}
	podPair := kubecontainer.PodPair{APIPod: pod, RunningPod: &runningPod}

	kl.podKillingCh <- &podPair
	// TODO: delete the mirror pod here?

	// We leave the volume/directory cleanup to the periodic cleanup routine.
	return nil
}

// isOutOfDisk detects if pods can't fit due to lack of disk space.
func (kl *Kubelet) isOutOfDisk() bool {
	// Check disk space once globally and reject or accept all new pods.
	withinBounds, err := kl.diskSpaceManager.IsRuntimeDiskSpaceAvailable()
	// Assume enough space in case of errors.
	if err != nil {
		glog.Errorf("Failed to check if disk space is available for the runtime: %v", err)
	} else if !withinBounds {
		return true
	}

	withinBounds, err = kl.diskSpaceManager.IsRootDiskSpaceAvailable()
	// Assume enough space in case of errors.
	if err != nil {
		glog.Errorf("Failed to check if disk space is available on the root partition: %v", err)
	} else if !withinBounds {
		return true
	}
	return false
}

// rejectPod records an event about the pod with the given reason and message,
// and updates the pod to the failed phase in the status manage.
func (kl *Kubelet) rejectPod(pod *v1.Pod, reason, message string) {
	kl.recorder.Eventf(pod, v1.EventTypeWarning, reason, message)
	kl.statusManager.SetPodStatus(pod, v1.PodStatus{
		Phase:   v1.PodFailed,
		Reason:  reason,
		Message: "Pod " + message})
}

// canAdmitPod determines if a pod can be admitted, and gives a reason if it
// cannot. "pod" is new pod, while "pods" are all admitted pods
// The function returns a boolean value indicating whether the pod
// can be admitted, a brief single-word reason and a message explaining why
// the pod cannot be admitted.
func (kl *Kubelet) canAdmitPod(pods []*v1.Pod, pod *v1.Pod) (bool, string, string) {
	// the kubelet will invoke each pod admit handler in sequence
	// if any handler rejects, the pod is rejected.
	// TODO: move out of disk check into a pod admitter
	// TODO: out of resource eviction should have a pod admitter call-out
	attrs := &lifecycle.PodAdmitAttributes{Pod: pod, OtherPods: pods}
	for _, podAdmitHandler := range kl.admitHandlers {
		if result := podAdmitHandler.Admit(attrs); !result.Admit {
			return false, result.Reason, result.Message
		}
	}
	// TODO: When disk space scheduling is implemented (#11976), remove the out-of-disk check here and
	// add the disk space predicate to predicates.GeneralPredicates.
	if kl.isOutOfDisk() {
		glog.Warningf("Failed to admit pod %v - %s", format.Pod(pod), "predicate fails due to OutOfDisk")
		return false, "OutOfDisk", "cannot be started due to lack of disk space."
	}

	return true, "", ""
}

//检测kubelet能够运行指定的Pod?
func (kl *Kubelet) canRunPod(pod *v1.Pod) lifecycle.PodAdmitResult {
	attrs := &lifecycle.PodAdmitAttributes{Pod: pod}
	// Get "OtherPods". Rejected pods are failed, so only include admitted pods that are alive.
	attrs.OtherPods = kl.filterOutTerminatedPods(kl.podManager.GetPods())

	for _, handler := range kl.softAdmitHandlers {
		if result := handler.Admit(attrs); !result.Admit {
			return result
		}
	}

	// TODO: Refactor as a soft admit handler.
	if err := canRunPod(pod); err != nil {
		return lifecycle.PodAdmitResult{
			Admit:   false,
			Reason:  "Forbidden",
			Message: err.Error(),
		}
	}

	return lifecycle.PodAdmitResult{Admit: true}
}

// syncLoop is the main loop for processing changes. It watches for changes from
// three channels (file, apiserver, and http) and creates a union of them. For
// any new change seen, will run a sync against desired state and running state. If
// no changes are seen to the configuration, will synchronize the last known desired
// state every sync-frequency seconds. Never returns.
func (kl *Kubelet) syncLoop(updates <-chan kubetypes.PodUpdate, handler SyncHandler) {
	glog.Info("Starting kubelet main sync loop.")
	// The resyncTicker wakes up kubelet to checks if there are any pod workers
	// that need to be sync'd. A one-second period is sufficient because the
	// sync interval is defaulted to 10s.
	syncTicker := time.NewTicker(time.Second)
	defer syncTicker.Stop()
	housekeepingTicker := time.NewTicker(housekeepingPeriod)
	defer housekeepingTicker.Stop()
	plegCh := kl.pleg.Watch()
	for {
		if rs := kl.runtimeState.runtimeErrors(); len(rs) != 0 {
			glog.Infof("skipping pod synchronization - %v", rs)
			time.Sleep(5 * time.Second)
			continue
		}
		if !kl.syncLoopIteration(updates, handler, syncTicker.C, housekeepingTicker.C, plegCh) {
			break
		}
	}
}

// syncLoopIteration reads from various channels and dispatches pods to the
// given handler.
//
// Arguments:
// 1.  configCh:       a channel to read config events from
// 2.  handler:        the SyncHandler to dispatch pods to
// 3.  syncCh:         a channel to read periodic sync events from
// 4.  houseKeepingCh: a channel to read housekeeping events from
// 5.  plegCh:         a channel to read PLEG updates from
//
// Events are also read from the kubelet liveness manager's update channel.
//
// The workflow is to read from one of the channels, handle that event, and
// update the timestamp in the sync loop monitor.
//
// Here is an appropriate place to note that despite the syntactical
// similarity to the switch statement, the case statements in a select are
// evaluated in a pseudorandom order if there are multiple channels ready to
// read from when the select is evaluated.  In other words, case statements
// are evaluated in random order, and you can not assume that the case
// statements evaluate in order if multiple channels have events.
//
// With that in mind, in truly no particular order, the different channels
// are handled as follows:
//
// * configCh: dispatch the pods for the config change to the appropriate
//             handler callback for the event type
// * plegCh: update the runtime cache; sync pod
// * syncCh: sync all pods waiting for sync
// * houseKeepingCh: trigger cleanup of pods
// * liveness manager: sync pods that have failed or in which one or more
//                     containers have failed liveness checks
func (kl *Kubelet) syncLoopIteration(configCh <-chan kubetypes.PodUpdate, handler SyncHandler,
	syncCh <-chan time.Time, housekeepingCh <-chan time.Time, plegCh <-chan *pleg.PodLifecycleEvent) bool {
	kl.syncLoopMonitor.Store(kl.clock.Now())
	select {
	case u, open := <-configCh:
		// Update from a config source; dispatch it to the right handler
		// callback.
		if !open {
			glog.Errorf("Update channel is closed. Exiting the sync loop.")
			return false
		}

		switch u.Op {
		case kubetypes.ADD:
			glog.V(2).Infof("SyncLoop (ADD, %q): %q", u.Source, format.Pods(u.Pods))
			// After restarting, kubelet will get all existing pods through
			// ADD as if they are new pods. These pods will then go through the
			// admission process and *may* be rejected. This can be resolved
			// once we have checkpointing.
			handler.HandlePodAdditions(u.Pods)
		case kubetypes.UPDATE:
			glog.V(2).Infof("SyncLoop (UPDATE, %q): %q", u.Source, format.PodsWithDeletiontimestamps(u.Pods))
			handler.HandlePodUpdates(u.Pods)
		case kubetypes.REMOVE:
			glog.V(2).Infof("SyncLoop (REMOVE, %q): %q", u.Source, format.Pods(u.Pods))
			handler.HandlePodRemoves(u.Pods)
		case kubetypes.RECONCILE:
			glog.V(4).Infof("SyncLoop (RECONCILE, %q): %q", u.Source, format.Pods(u.Pods))
			handler.HandlePodReconcile(u.Pods)
		case kubetypes.DELETE:
			glog.V(2).Infof("SyncLoop (DELETE, %q): %q", u.Source, format.Pods(u.Pods))
			// DELETE is treated as a UPDATE because of graceful deletion.
			handler.HandlePodUpdates(u.Pods)
		case kubetypes.SET:
			// TODO: Do we want to support this?
			glog.Errorf("Kubelet does not support snapshot update")
		}

		// Mark the source ready after receiving at least one update from the
		// source. Once all the sources are marked ready, various cleanup
		// routines will start reclaiming resources. It is important that this
		// takes place only after kubelet calls the update handler to process
		// the update to ensure the internal pod cache is up-to-date.
		kl.sourcesReady.AddSource(u.Source)

	case e := <-plegCh:
		if isSyncPodWorthy(e) {
			// PLEG event for a pod; sync it.
			if pod, ok := kl.podManager.GetPodByUID(e.ID); ok {
				glog.V(2).Infof("SyncLoop (PLEG): %q, event: %#v", format.Pod(pod), e)
				handler.HandlePodSyncs([]*v1.Pod{pod})
			} else {
				// If the pod no longer exists, ignore the event.
				glog.V(4).Infof("SyncLoop (PLEG): ignore irrelevant event: %#v", e)
			}
		}

		if e.Type == pleg.ContainerDied {
			if containerID, ok := e.Data.(string); ok {
				kl.cleanUpContainersInPod(e.ID, containerID)
			}
		}
	case <-syncCh:
		// Sync pods waiting for sync
		podsToSync := kl.getPodsToSync()
		if len(podsToSync) == 0 {
			break
		}
		glog.V(4).Infof("SyncLoop (SYNC): %d pods; %s", len(podsToSync), format.Pods(podsToSync))
		kl.HandlePodSyncs(podsToSync)
	case update := <-kl.livenessManager.Updates():
		if update.Result == proberesults.Failure {
			// The liveness manager detected a failure; sync the pod.

			// We should not use the pod from livenessManager, because it is never updated after
			// initialization.
			pod, ok := kl.podManager.GetPodByUID(update.PodUID)
			if !ok {
				// If the pod no longer exists, ignore the update.
				glog.V(4).Infof("SyncLoop (container unhealthy): ignore irrelevant update: %#v", update)
				break
			}
			glog.V(1).Infof("SyncLoop (container unhealthy): %q", format.Pod(pod))
			handler.HandlePodSyncs([]*v1.Pod{pod})
		}
	case <-housekeepingCh:
		if !kl.sourcesReady.AllReady() {
			// If the sources aren't ready or volume manager has not yet synced the states,
			// skip housekeeping, as we may accidentally delete pods from unready sources.
			glog.V(4).Infof("SyncLoop (housekeeping, skipped): sources aren't ready yet.")
		} else {
			glog.V(4).Infof("SyncLoop (housekeeping)")
			if err := handler.HandlePodCleanups(); err != nil {
				glog.Errorf("Failed cleaning pods: %v", err)
			}
		}
	}
	kl.syncLoopMonitor.Store(kl.clock.Now())
	return true
}

// dispatchWork starts the asynchronous sync of the pod in a pod worker.
// If the pod is terminated, dispatchWork
func (kl *Kubelet) dispatchWork(pod *v1.Pod, syncType kubetypes.SyncPodType, mirrorPod *v1.Pod, start time.Time) {
	if kl.podIsTerminated(pod) {
		if pod.DeletionTimestamp != nil {
			// If the pod is in a terminated state, there is no pod worker to
			// handle the work item. Check if the DeletionTimestamp has been
			// set, and force a status update to trigger a pod deletion request
			// to the apiserver.
			kl.statusManager.TerminatePod(pod)
		}
		return
	}
	// Run the sync in an async worker.
	kl.podWorkers.UpdatePod(&UpdatePodOptions{
		Pod:        pod,
		MirrorPod:  mirrorPod,
		UpdateType: syncType,
		OnCompleteFunc: func(err error) {
			if err != nil {
				metrics.PodWorkerLatency.WithLabelValues(syncType.String()).Observe(metrics.SinceInMicroseconds(start))
			}
		},
	})
	// Note the number of containers for new pods.
	if syncType == kubetypes.SyncPodCreate {
		metrics.ContainersPerPodCount.Observe(float64(len(pod.Spec.Containers)))
	}
}

// TODO: handle mirror pods in a separate component (issue #17251)
func (kl *Kubelet) handleMirrorPod(mirrorPod *v1.Pod, start time.Time) {
	// Mirror pod ADD/UPDATE/DELETE operations are considered an UPDATE to the
	// corresponding static pod. Send update to the pod worker if the static
	// pod exists.
	if pod, ok := kl.podManager.GetPodByMirrorPod(mirrorPod); ok {
		kl.dispatchWork(pod, kubetypes.SyncPodUpdate, mirrorPod, start)
	}
}

// HandlePodAdditions is the callback in SyncHandler for pods being added from
// a config source.
func (kl *Kubelet) HandlePodAdditions(pods []*v1.Pod) {
	start := kl.clock.Now()

	// Pass critical pods through admission check first.
	var criticalPods []*v1.Pod
	var nonCriticalPods []*v1.Pod
	for _, p := range pods {
		if kubetypes.IsCriticalPod(p) {
			criticalPods = append(criticalPods, p)
		} else {
			nonCriticalPods = append(nonCriticalPods, p)
		}
	}
	sort.Sort(sliceutils.PodsByCreationTime(criticalPods))
	sort.Sort(sliceutils.PodsByCreationTime(nonCriticalPods))

	for _, pod := range append(criticalPods, nonCriticalPods...) {
		existingPods := kl.podManager.GetPods()
		// Always add the pod to the pod manager. Kubelet relies on the pod
		// manager as the source of truth for the desired state. If a pod does
		// not exist in the pod manager, it means that it has been deleted in
		// the apiserver and no action (other than cleanup) is required.
		kl.podManager.AddPod(pod)

		if kubepod.IsMirrorPod(pod) {
			kl.handleMirrorPod(pod, start)
			continue
		}

		if !kl.podIsTerminated(pod) {
			// Only go through the admission process if the pod is not
			// terminated.

			// We failed pods that we rejected, so activePods include all admitted
			// pods that are alive.
			activePods := kl.filterOutTerminatedPods(existingPods)

			// Check if we can admit the pod; if not, reject it.
			if ok, reason, message := kl.canAdmitPod(activePods, pod); !ok {
				kl.rejectPod(pod, reason, message)
				continue
			}
		}
		mirrorPod, _ := kl.podManager.GetMirrorPodByPod(pod)
		kl.dispatchWork(pod, kubetypes.SyncPodCreate, mirrorPod, start)
		kl.probeManager.AddPod(pod)
	}
}

// HandlePodUpdates is the callback in the SyncHandler interface for pods
// being updated from a config source.
func (kl *Kubelet) HandlePodUpdates(pods []*v1.Pod) {
	start := kl.clock.Now()
	for _, pod := range pods {
		kl.podManager.UpdatePod(pod)
		if kubepod.IsMirrorPod(pod) {
			kl.handleMirrorPod(pod, start)
			continue
		}
		// TODO: Evaluate if we need to validate and reject updates.

		mirrorPod, _ := kl.podManager.GetMirrorPodByPod(pod)
		kl.dispatchWork(pod, kubetypes.SyncPodUpdate, mirrorPod, start)
	}
}

// HandlePodRemoves is the callback in the SyncHandler interface for pods
// being removed from a config source.
func (kl *Kubelet) HandlePodRemoves(pods []*v1.Pod) {
	start := kl.clock.Now()
	for _, pod := range pods {
		kl.podManager.DeletePod(pod)
		if kubepod.IsMirrorPod(pod) {
			kl.handleMirrorPod(pod, start)
			continue
		}
		// Deletion is allowed to fail because the periodic cleanup routine
		// will trigger deletion again.
		if err := kl.deletePod(pod); err != nil {
			glog.V(2).Infof("Failed to delete pod %q, err: %v", format.Pod(pod), err)
		}
		kl.probeManager.RemovePod(pod)
	}
}

// HandlePodReconcile is the callback in the SyncHandler interface for pods
// that should be reconciled.
func (kl *Kubelet) HandlePodReconcile(pods []*v1.Pod) {
	for _, pod := range pods {
		// Update the pod in pod manager, status manager will do periodically reconcile according
		// to the pod manager.
		kl.podManager.UpdatePod(pod)

		// After an evicted pod is synced, all dead containers in the pod can be removed.
		if eviction.PodIsEvicted(pod.Status) {
			if podStatus, err := kl.podCache.Get(pod.UID); err == nil {
				kl.containerDeletor.deleteContainersInPod("", podStatus, true)
			}
		}
	}
}

// HandlePodSyncs is the callback in the syncHandler interface for pods
// that should be dispatched to pod workers for sync.
func (kl *Kubelet) HandlePodSyncs(pods []*v1.Pod) {
	start := kl.clock.Now()
	for _, pod := range pods {
		mirrorPod, _ := kl.podManager.GetMirrorPodByPod(pod)
		kl.dispatchWork(pod, kubetypes.SyncPodSync, mirrorPod, start)
	}
}

// LatestLoopEntryTime returns the last time in the sync loop monitor.
func (kl *Kubelet) LatestLoopEntryTime() time.Time {
	val := kl.syncLoopMonitor.Load()
	if val == nil {
		return time.Time{}
	}
	return val.(time.Time)
}

// PLEGHealthCheck returns whether the PLEG is healthy.
func (kl *Kubelet) PLEGHealthCheck() (bool, error) {
	return kl.pleg.Healthy()
}

// updateRuntimeUp calls the container runtime status callback, initializing
// the runtime dependent modules when the container runtime first comes up,
// and returns an error if the status check fails.  If the status check is OK,
// update the container runtime uptime in the kubelet runtimeState.
func (kl *Kubelet) updateRuntimeUp() {
	s, err := kl.containerRuntime.Status()
	if err != nil {
		glog.Errorf("Container runtime sanity check failed: %v", err)
		return
	}
	// Only check specific conditions when runtime integration type is cri,
	// because the old integration doesn't populate any runtime condition.
	if kl.kubeletConfiguration.EnableCRI {
		if s == nil {
			glog.Errorf("Container runtime status is nil")
			return
		}
		// Periodically log the whole runtime status for debugging.
		// TODO(random-liu): Consider to send node event when optional
		// condition is unmet.
		glog.V(4).Infof("Container runtime status: %v", s)
		networkReady := s.GetRuntimeCondition(kubecontainer.NetworkReady)
		if networkReady == nil || !networkReady.Status {
			glog.Errorf("Container runtime network not ready: %v", networkReady)
			kl.runtimeState.setNetworkState(fmt.Errorf("runtime network not ready: %v", networkReady))
		} else {
			// Set nil if the containe runtime network is ready.
			kl.runtimeState.setNetworkState(nil)
		}
		// TODO(random-liu): Add runtime error in runtimeState, and update it
		// when runtime is not ready, so that the information in RuntimeReady
		// condition will be propagated to NodeReady condition.
		runtimeReady := s.GetRuntimeCondition(kubecontainer.RuntimeReady)
		// If RuntimeReady is not set or is false, report an error.
		if runtimeReady == nil || !runtimeReady.Status {
			glog.Errorf("Container runtime not ready: %v", runtimeReady)
			return
		}
	}
	kl.oneTimeInitializer.Do(kl.initializeRuntimeDependentModules)
	kl.runtimeState.setRuntimeSync(kl.clock.Now())
}

// updateCloudProviderFromMachineInfo updates the node's provider ID field
// from the given cadvisor machine info.
func (kl *Kubelet) updateCloudProviderFromMachineInfo(node *v1.Node, info *cadvisorapi.MachineInfo) {
	if info.CloudProvider != cadvisorapi.UnknownProvider &&
		info.CloudProvider != cadvisorapi.Baremetal {
		// The cloud providers from pkg/cloudprovider/providers/* that update ProviderID
		// will use the format of cloudprovider://project/availability_zone/instance_name
		// here we only have the cloudprovider and the instance name so we leave project
		// and availability zone empty for compatibility.
		node.Spec.ProviderID = strings.ToLower(string(info.CloudProvider)) +
			":////" + string(info.InstanceID)
	}
}

// GetConfiguration returns the KubeletConfiguration used to configure the kubelet.
func (kl *Kubelet) GetConfiguration() componentconfig.KubeletConfiguration {
	return kl.kubeletConfiguration
}

// BirthCry sends an event that the kubelet has started up.
func (kl *Kubelet) BirthCry() {
	// Make an event that kubelet restarted.
	kl.recorder.Eventf(kl.nodeRef, v1.EventTypeNormal, events.StartingKubelet, "Starting kubelet.")
}

// StreamingConnectionIdleTimeout returns the timeout for streaming connections to the HTTP server.
func (kl *Kubelet) StreamingConnectionIdleTimeout() time.Duration {
	return kl.streamingConnectionIdleTimeout
}

// ResyncInterval returns the interval used for periodic syncs.
func (kl *Kubelet) ResyncInterval() time.Duration {
	return kl.resyncInterval
}

// ListenAndServe runs the kubelet HTTP server.
func (kl *Kubelet) ListenAndServe(address net.IP, port uint, tlsOptions *server.TLSOptions, auth server.AuthInterface, enableDebuggingHandlers bool) {
	server.ListenAndServeKubeletServer(kl, kl.resourceAnalyzer, address, port, tlsOptions, auth, enableDebuggingHandlers, kl.containerRuntime, kl.criHandler)
}

// ListenAndServeReadOnly runs the kubelet HTTP server in read-only mode.
func (kl *Kubelet) ListenAndServeReadOnly(address net.IP, port uint) {
	server.ListenAndServeKubeletReadOnlyServer(kl, kl.resourceAnalyzer, address, port, kl.containerRuntime)
}

// Delete the eligible dead container instances in a pod. Depending on the configuration, the latest dead containers may be kept around.
func (kl *Kubelet) cleanUpContainersInPod(podId types.UID, exitedContainerID string) {
	if podStatus, err := kl.podCache.Get(podId); err == nil {
		removeAll := false
		if syncedPod, ok := kl.podManager.GetPodByUID(podId); ok {
			// When an evicted pod has already synced, all containers can be removed.
			removeAll = eviction.PodIsEvicted(syncedPod.Status)
		}
		kl.containerDeletor.deleteContainersInPod(exitedContainerID, podStatus, removeAll)
	}
}

// isSyncPodWorthy filters out events that are not worthy of pod syncing
func isSyncPodWorthy(event *pleg.PodLifecycleEvent) bool {
	// ContatnerRemoved doesn't affect pod state
	return event.Type != pleg.ContainerRemoved
}

// parseResourceList parses the given configuration map into an API
// ResourceList or returns an error.
//从配置中解析资源列表, 目前仅支持Memory和Cpu
func parseResourceList(m utilconfig.ConfigurationMap) (v1.ResourceList, error) {
	rl := make(v1.ResourceList)
	for k, v := range m {
		switch v1.ResourceName(k) {
		// Only CPU and memory resources are supported.
		case v1.ResourceCPU, v1.ResourceMemory:
			q, err := resource.ParseQuantity(v)
			if err != nil {
				return nil, err
			}
			if q.Sign() == -1 {
				return nil, fmt.Errorf("resource quantity for %q cannot be negative: %v", k, v)
			}
			rl[v1.ResourceName(k)] = q
		default:
			return nil, fmt.Errorf("cannot reserve %q resource", k)
		}
	}
	return rl, nil
}

// ParseReservation parses the given kubelet- and system- reservations
// configuration maps into an internal Reservation instance or returns an
// error.
func ParseReservation(kubeReserved, systemReserved utilconfig.ConfigurationMap) (*kubetypes.Reservation, error) {
	reservation := new(kubetypes.Reservation) //用于记录k8s组件和非K8s组件的资源的数量
	//解析配置中需要保留的资源, 目前只支持CPU和Memory,kube 组件保存的资源?是k8s集群的组件(所有组件?),还是包括运行的Pod
	if rl, err := parseResourceList(kubeReserved); err != nil {
		return nil, err
	} else {
		reservation.Kubernetes = rl
	}
	//如果使用的资源达到了上限,将会执行什么样的动作?
	if rl, err := parseResourceList(systemReserved); err != nil {
		return nil, err
	} else {
		reservation.System = rl
	}
	return reservation, nil
}

// Gets the streaming server configuration to use with in-process CRI shims.
func getStreamingConfig(kubeCfg *componentconfig.KubeletConfiguration, kubeDeps *KubeletDeps) *streaming.Config {
	config := &streaming.Config{
		// Use a relative redirect (no scheme or host).
		BaseURL: &url.URL{
			Path: "/cri/", //这个url的作用?
		},
		StreamIdleTimeout:     kubeCfg.StreamingConnectionIdleTimeout.Duration,
		StreamCreationTimeout: streaming.DefaultConfig.StreamCreationTimeout,
		SupportedProtocols:    streaming.DefaultConfig.SupportedProtocols,
	}
	if kubeDeps.TLSOptions != nil {
		config.TLSConfig = kubeDeps.TLSOptions.Config
	}
	return config
}<|MERGE_RESOLUTION|>--- conflicted
+++ resolved
@@ -969,11 +969,7 @@
 	machineInfo *cadvisorapi.MachineInfo
 
 	// Syncs pods statuses with apiserver; also used as a cache of statuses.
-<<<<<<< HEAD
-	// 同步Pod的状态
-=======
 	// 通过apiserver获取容器的状态?
->>>>>>> a1e7231f
 	statusManager status.Manager
 
 	// VolumeManager runs a set of asynchronous loops that figure out which
